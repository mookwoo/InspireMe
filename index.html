<!DOCTYPE html>
<html lang="en">
  <head>
    <meta charset="UTF-8" />
    <meta http-equiv="X-UA-Compatible" content="IE=edge" />
    <meta name="viewport" content="width=device-width, initial-scale=1.0" />
    <meta
      name="description"
      content="A platform showcasing a diverse range of quotes designed to motivate, inspire, entertain, and educate users."
    />
    <meta
      name="keywords"
      content="quotes, inspiration, motivation, entertainment, education, InspireMe"
    />
    <meta name="author" content="Nkanmuo Vera Chioma" />

    <title>InspireMe</title>

    <!-- Google Fonts -->
    <link rel="preconnect" href="https://fonts.googleapis.com" />
    <link rel="preconnect" href="https://fonts.gstatic.com" crossorigin />
    <link
      href="https://fonts.googleapis.com/css2?family=Inter:wght@300;400;500;600;700&family=Playfair+Display:wght@400;500;600;700&display=swap"
      rel="stylesheet"
    />

    <!-- Favicon -->
    <link
      rel="apple-touch-icon"
      sizes="180x180"
      href="/favicon/apple-touch-icon.png"
    />
    <link
      rel="icon"
      type="image/png"
      sizes="32x32"
      href="/favicon/favicon-32x32.png"
    />
    <link
      rel="icon"
      type="image/png"
      sizes="16x16"
      href="/favicon/favicon-16x16.png"
    />
    <link rel="icon" href="/favicon/favicon.ico" />
    <link
      rel="icon"
      href="/favicon/android-chrome-192x192.png"
      sizes="192x192"
    />
    <link
      rel="icon"
      href="/favicon/android-chrome-512x512.png"
      sizes="512x512"
    />
    <link rel="manifest" href="/site.webmanifest" />

    <!-- css file -->
    <link rel="stylesheet" href="/src/styles.css" />
  </head>

  <body>
    <div class="container">
      <header>
        <div>
          <h1 class="heading">✨ InspireMe</h1>
          <p class="description">
            Discover quotes that spark your imagination and fuel your dreams
          </p>
        </div>
        <div class="header-actions">
          <a href="/favorites.html" class="favorites-link" aria-label="View Favorites" title="My Favorites">
            <svg viewBox="0 0 24 24" fill="none" stroke="currentColor" stroke-width="2" width="24" height="24">
              <path d="M20.84 4.61a5.5 5.5 0 0 0-7.78 0L12 5.67l-1.06-1.06a5.5 5.5 0 0 0-7.78 7.78l1.06 1.06L12 21.23l7.78-7.78 1.06-1.06a5.5 5.5 0 0 0 0-7.78z"></path>
            </svg>
          </a>
          <a href="/admin.html" class="admin-link" aria-label="Admin Panel" title="Admin Panel">
            <svg viewBox="0 0 24 24" fill="currentColor" width="24" height="24">
              <path d="M12 2C6.48 2 2 6.48 2 12s4.48 10 10 10 10-4.48 10-10S17.52 2 12 2zm0 3c1.66 0 3 1.34 3 3s-1.34 3-3 3-3-1.34-3-3 1.34-3 3-3zm0 14.2c-2.5 0-4.71-1.28-6-3.22.03-1.99 4-3.08 6-3.08 1.99 0 5.97 1.09 6 3.08-1.29 1.94-3.5 3.22-6 3.22z"/>
            </svg>
          </a>
        </div>
      </header>

      <section class="filter-container">
        <label for="categoryFilter">Choose a Category:</label>
        <select id="categoryFilter" aria-label="Quote Category Filter">
          <option value="all">All Categories</option>
        </select>
      </section>

      <section class="quote-section">
        <div class="quote-container">
<<<<<<< HEAD
          <p class="quote-text" id="quoteText"></p>
          <p class="quote-author" id="quoteAuthor"></p>
          <button 
            class="favorite-btn" 
            id="favoriteBtn" 
            aria-label="Add to favorites"
            title="Add to favorites"
          >
            <svg class="heart-icon" viewBox="0 0 24 24" fill="none" stroke="currentColor" stroke-width="2">
              <path d="M20.84 4.61a5.5 5.5 0 0 0-7.78 0L12 5.67l-1.06-1.06a5.5 5.5 0 0 0-7.78 7.78l1.06 1.06L12 21.23l7.78-7.78 1.06-1.06a5.5 5.5 0 0 0 0-7.78z"></path>
            </svg>
          </button>
          <div class="share-container">
            <button 
              class="share-btn" 
              id="shareBtn" 
              aria-label="Share quote"
              title="Share quote"
              aria-expanded="false"
              aria-haspopup="true"
            >
              <svg class="share-icon" viewBox="0 0 24 24" fill="none" stroke="currentColor" stroke-width="2">
                <path d="M4 12v8a2 2 0 0 0 2 2h12a2 2 0 0 0 2-2v-8"></path>
                <polyline points="16 6 12 2 8 6"></polyline>
                <line x1="12" y1="2" x2="12" y2="15"></line>
              </svg>
            </button>
            <div class="share-menu" id="shareMenu" role="menu" aria-hidden="true">
              <button class="share-option" data-share="twitter" role="menuitem">
                <svg viewBox="0 0 24 24" fill="currentColor">
                  <path d="M18.244 2.25h3.308l-7.227 8.26 8.502 11.24H16.17l-5.214-6.817L4.99 21.75H1.68l7.73-8.835L1.254 2.25H8.08l4.713 6.231zm-1.161 17.52h1.833L7.084 4.126H5.117z"/>
                </svg>
                <span>Share on X</span>
              </button>
              <button class="share-option" data-share="linkedin" role="menuitem">
                <svg viewBox="0 0 24 24" fill="currentColor">
                  <path d="M20.447 20.452h-3.554v-5.569c0-1.328-.027-3.037-1.852-3.037-1.853 0-2.136 1.445-2.136 2.939v5.667H9.351V9h3.414v1.561h.046c.477-.9 1.637-1.85 3.37-1.85 3.601 0 4.267 2.37 4.267 5.455v6.286zM5.337 7.433c-1.144 0-2.063-.926-2.063-2.065 0-1.138.92-2.063 2.063-2.063 1.14 0 2.064.925 2.064 2.063 0 1.139-.925 2.065-2.064 2.065zm1.782 13.019H3.555V9h3.564v11.452zM22.225 0H1.771C.792 0 0 .774 0 1.729v20.542C0 23.227.792 24 1.771 24h20.451C23.2 24 24 23.227 24 22.271V1.729C24 .774 23.2 0 22.222 0h.003z"/>
                </svg>
                <span>Share on LinkedIn</span>
              </button>
              <button class="share-option" data-share="whatsapp" role="menuitem">
                <svg viewBox="0 0 24 24" fill="currentColor">
                  <path d="M17.472 14.382c-.297-.149-1.758-.867-2.03-.967-.273-.099-.471-.148-.67.15-.197.297-.767.966-.94 1.164-.173.199-.347.223-.644.075-.297-.15-1.255-.463-2.39-1.475-.883-.788-1.48-1.761-1.653-2.059-.173-.297-.018-.458.13-.606.134-.133.298-.347.446-.52.149-.174.198-.298.298-.497.099-.198.05-.371-.025-.52-.075-.149-.669-1.612-.916-2.207-.242-.579-.487-.5-.669-.51-.173-.008-.371-.01-.57-.01-.198 0-.52.074-.792.372-.272.297-1.04 1.016-1.04 2.479 0 1.462 1.065 2.875 1.213 3.074.149.198 2.096 3.2 5.077 4.487.709.306 1.262.489 1.694.625.712.227 1.36.195 1.871.118.571-.085 1.758-.719 2.006-1.413.248-.694.248-1.289.173-1.413-.074-.124-.272-.198-.57-.347m-5.421 7.403h-.004a9.87 9.87 0 01-5.031-1.378l-.361-.214-3.741.982.998-3.648-.235-.374a9.86 9.86 0 01-1.51-5.26c.001-5.45 4.436-9.884 9.888-9.884 2.64 0 5.122 1.03 6.988 2.898a9.825 9.825 0 012.893 6.994c-.003 5.45-4.437 9.884-9.885 9.884m8.413-18.297A11.815 11.815 0 0012.05 0C5.495 0 .16 5.335.157 11.892c0 2.096.547 4.142 1.588 5.945L.057 24l6.305-1.654a11.882 11.882 0 005.683 1.448h.005c6.554 0 11.89-5.335 11.893-11.893a11.821 11.821 0 00-3.48-8.413Z"/>
                </svg>
                <span>Share on WhatsApp</span>
              </button>
              <button class="share-option" data-share="copy" role="menuitem">
                <svg viewBox="0 0 24 24" fill="none" stroke="currentColor" stroke-width="2">
                  <rect x="9" y="9" width="13" height="13" rx="2" ry="2"></rect>
                  <path d="M5 15H4a2 2 0 0 1-2-2V4a2 2 0 0 1 2-2h9a2 2 0 0 1 2 2v1"></path>
                </svg>
                <span>Copy to Clipboard</span>
              </button>
            </div>
=======
          <p class="quote-text" id="quoteText">
            Click "Inspire Me" to discover your next favorite quote!
          </p>
        </div>
        <p class="quote-author" id="quoteAuthor">InspireMe</p>
        <button
          class="btn"
          id="newQuote"
          aria-label="Get new inspirational quote"
        >
          ✨ New Quote
        </button>
      </section>

      <!-- Admin Section (Hidden by default) -->
      <section class="admin-section" id="adminSection" style="display: none;">
        <div class="admin-header">
          <h2>Quote Database Admin</h2>
          <div class="admin-controls">
            <button class="btn btn-secondary" id="logoutAdmin">🚪 Logout</button>
            <button class="btn btn-secondary" id="toggleAdmin">Hide Admin</button>
>>>>>>> a12e7336
          </div>
        </div>
        <div class="button-group">
          <button
            class="btn"
            id="newQuote"
            aria-label="Get new inspirational quote"
          >
            New Quote
          </button>
          <button
            class="btn btn-secondary"
            id="submitQuoteBtn"
            aria-label="Submit your own quote"
          >
            Submit Quote
          </button>
        </div>
      </section>

      <!-- Quote Submission Modal -->
      <div id="submitModal" class="modal" aria-hidden="true">
        <div class="modal-content">
          <div class="modal-header">
            <h2>Submit Your Quote</h2>
            <button class="close-btn" id="closeModal" aria-label="Close modal">&times;</button>
          </div>
          <form id="quoteForm">
            <div class="form-group">
              <label for="quoteTextInput">Quote Text *</label>
              <textarea
                id="quoteTextInput"
                name="quoteText"
                required
                placeholder="Enter your inspirational quote..."
                rows="4"
                maxlength="500"
              ></textarea>
              <span class="char-count">0/500</span>
            </div>
            <div class="form-group">
              <label for="authorInput">Author *</label>
              <input
                type="text"
                id="authorInput"
                name="author"
                required
                placeholder="e.g., Maya Angelou"
                maxlength="100"
              />
            </div>
            <div class="form-group">
              <label for="categoryInput">Category *</label>
              <select id="categoryInput" name="category" required>
                <option value="">Select a category</option>
                <!-- Categories will be populated dynamically -->
              </select>
            </div>
            <div class="form-group">
              <label for="tagsInput">Tags (optional)</label>
              <div id="suggestedTags" class="suggested-tags hidden">
                <span class="suggestions-label">Suggested tags:</span>
                <div class="tag-suggestions"></div>
              </div>
              <div class="tags-input-wrapper">
                <div class="selected-tags" id="selectedTags"></div>
                <input 
                  type="text" 
                  id="tagsInput" 
                  name="tags" 
                  placeholder="Type to add tags or select suggestions below"
                  aria-label="Enter tags separated by commas"
                  autocomplete="off"
                />
              </div>
              <small class="form-hint">Press Enter or comma to add a tag</small>
            </div>
            <div class="form-actions">
              <button type="button" class="btn btn-cancel" id="cancelBtn">Cancel</button>
              <button type="submit" class="btn btn-submit">Submit Quote</button>
            </div>
          </form>
          <div id="submitFeedback" class="feedback hidden"></div>
        </div>
<<<<<<< HEAD
=======
      </section>

      <!-- Admin Toggle Button -->
      <button class="admin-toggle" id="adminToggle" title="Toggle Admin Panel" aria-controls="adminSection" aria-expanded="false">⚙️</button>

      <!-- Admin Login Modal -->
     <div class="login-modal" id="loginModal" style="display: none;" role="dialog" aria-modal="true" aria-labelledby="loginTitle">
        <div class="login-modal-content">
          <div class="login-header">
            <h3 id="loginTitle">Admin Login</h3>
            <button class="login-close" id="loginClose" type="button" aria-label="Close login modal">&times;</button>
          </div>
          <form class="login-form" id="loginForm">
            <div class="form-group">
              <label for="loginUsername">Username:</label>
              <input type="text" id="loginUsername" required placeholder="Enter username" autocomplete="username" />
            </div>
            <div class="form-group">
              <label for="loginPassword">Password:</label>
              <input type="password" id="loginPassword" required placeholder="Enter password" autocomplete="current-password" />
            </div>
            <div class="login-error" id="loginError" style="display: none;"></div>
            <button type="submit" class="btn login-btn">Login</button>
          </form>
        </div>
>>>>>>> a12e7336
      </div>

      <footer>
        <p>
          <span class="sr-only-year" id="sr-year"></span>
          <span>Copyright &copy; <span id="year"></span></span>
          <span
            >Made with <span class="love">❤</span> by
            <a
              href="https://verachiomankanmuo.netlify.app/"
              target="_blank"
              rel="noopener noreferrer"
              class="name-link"
              aria-label="Visit my portfolio"
            >
              Vera Nkanmuo
              <span class="tooltip">Visit my portfolio</span>
            </a>
          </span>
        </p>
        <nav>
          <a
            href="https://www.linkedin.com/in/chioma-vera-nkanmuo/"
            target="_blank"
            rel="noopener noreferrer"
            class="socials"
            aria-label="Connect on Linkedin"
            ><svg
              viewBox="0 0 24 24"
              fill="currentColor"
              width="20"
              height="20"
            >
              <path
                d="M20.447 20.452h-3.554v-5.569c0-1.328-.027-3.037-1.852-3.037-1.853 0-2.136 1.445-2.136 2.939v5.667H9.351V9h3.414v1.561h.046c.477-.9 1.637-1.85 3.37-1.85 3.601 0 4.267 2.37 4.267 5.455v6.286zM5.337 7.433c-1.144 0-2.063-.926-2.063-2.065 0-1.138.92-2.063 2.063-2.063 1.14 0 2.064.925 2.063 2.063 0 1.139-.925 2.065-2.064 2.065zm1.782 13.019H3.555V9h3.564v11.452zM22.225 0H1.771C.792 0 0 .774 0 1.729v20.542C0 23.227.792 24 1.771 24h20.451C23.2 24 24 23.227 24 22.271V1.729C24 .774 23.2 0 22.222 0h.003z"
              />
            </svg>
          </a>
          <a
            href="https://github.com/chiomavera/"
            class="socials"
            target="_blank"
<<<<<<< HEAD
            rel="noopener noreferrer"
            aria-label="View Github Profile"
=======
            aria-label="View GitHub Profile"
>>>>>>> a12e7336
            ><svg
              viewBox="0 0 24 24"
              fill="currentColor"
              width="20"
              height="20"
            >
              <path
                d="M12 0c-6.626 0-12 5.373-12 12 0 5.302 3.438 9.8 8.207 11.387.599.111.793-.261.793-.577v-2.234c-3.338.726-4.033-1.416-4.033-1.416-.546-1.387-1.333-1.756-1.333-1.756-1.089-.745.083-.729.083-.729 1.205.084 1.839 1.237 1.839 1.237 1.07 1.834 2.807 1.304 3.492.997.107-.775.418-1.305.762-1.604-2.665-.305-5.467-1.334-5.467-5.931 0-1.311.469-2.381 1.236-3.221-.124-.303-.535-1.524.117-3.176 0 0 1.008-.322 3.301 1.23.957-.266 1.983-.399 3.003-.404 1.02.005 2.047.138 3.006.404 2.291-1.552 3.297-1.23 3.297-1.23.653 1.653.242 2.874.118 3.176.77.84 1.235 1.911 1.235 3.221 0 4.609-2.807 5.624-5.479 5.921.43.372.823 1.102.823 2.222v3.293c0 .319.192.694.801.576 4.765-1.589 8.199-6.086 8.199-11.386 0-6.627-5.373-12-12-12z"
              />
            </svg>
          </a>
          <a
            href="https://twitter.com/nkanmuo_vera"
            target="_blank"
            rel="noopener noreferrer"
            class="socials"
            aria-label="Follow on X (Twitter)"
            ><svg
              viewBox="0 0 24 24"
              fill="currentColor"
              width="20"
              height="20"
            >
              <path
                d="M18.244 2.25h3.308l-7.227 8.26 8.502 11.24H16.17l-5.214-6.817L4.99 21.75H1.68l7.73-8.835L1.254 2.25H8.08l4.713 6.231zm-1.161 17.52h1.833L7.084 4.126H5.117z"
              />
            </svg>
          </a>
        </nav>
      </footer>
    </div>

    <!-- JavaScript file -->
    <div id="app"></div>
    <script type="module" src="/src/main.js"></script>
  </body>
</html><|MERGE_RESOLUTION|>--- conflicted
+++ resolved
@@ -91,7 +91,6 @@
 
       <section class="quote-section">
         <div class="quote-container">
-<<<<<<< HEAD
           <p class="quote-text" id="quoteText"></p>
           <p class="quote-author" id="quoteAuthor"></p>
           <button 
@@ -146,29 +145,6 @@
                 <span>Copy to Clipboard</span>
               </button>
             </div>
-=======
-          <p class="quote-text" id="quoteText">
-            Click "Inspire Me" to discover your next favorite quote!
-          </p>
-        </div>
-        <p class="quote-author" id="quoteAuthor">InspireMe</p>
-        <button
-          class="btn"
-          id="newQuote"
-          aria-label="Get new inspirational quote"
-        >
-          ✨ New Quote
-        </button>
-      </section>
-
-      <!-- Admin Section (Hidden by default) -->
-      <section class="admin-section" id="adminSection" style="display: none;">
-        <div class="admin-header">
-          <h2>Quote Database Admin</h2>
-          <div class="admin-controls">
-            <button class="btn btn-secondary" id="logoutAdmin">🚪 Logout</button>
-            <button class="btn btn-secondary" id="toggleAdmin">Hide Admin</button>
->>>>>>> a12e7336
           </div>
         </div>
         <div class="button-group">
@@ -253,34 +229,6 @@
           </form>
           <div id="submitFeedback" class="feedback hidden"></div>
         </div>
-<<<<<<< HEAD
-=======
-      </section>
-
-      <!-- Admin Toggle Button -->
-      <button class="admin-toggle" id="adminToggle" title="Toggle Admin Panel" aria-controls="adminSection" aria-expanded="false">⚙️</button>
-
-      <!-- Admin Login Modal -->
-     <div class="login-modal" id="loginModal" style="display: none;" role="dialog" aria-modal="true" aria-labelledby="loginTitle">
-        <div class="login-modal-content">
-          <div class="login-header">
-            <h3 id="loginTitle">Admin Login</h3>
-            <button class="login-close" id="loginClose" type="button" aria-label="Close login modal">&times;</button>
-          </div>
-          <form class="login-form" id="loginForm">
-            <div class="form-group">
-              <label for="loginUsername">Username:</label>
-              <input type="text" id="loginUsername" required placeholder="Enter username" autocomplete="username" />
-            </div>
-            <div class="form-group">
-              <label for="loginPassword">Password:</label>
-              <input type="password" id="loginPassword" required placeholder="Enter password" autocomplete="current-password" />
-            </div>
-            <div class="login-error" id="loginError" style="display: none;"></div>
-            <button type="submit" class="btn login-btn">Login</button>
-          </form>
-        </div>
->>>>>>> a12e7336
       </div>
 
       <footer>
@@ -315,7 +263,7 @@
               height="20"
             >
               <path
-                d="M20.447 20.452h-3.554v-5.569c0-1.328-.027-3.037-1.852-3.037-1.853 0-2.136 1.445-2.136 2.939v5.667H9.351V9h3.414v1.561h.046c.477-.9 1.637-1.85 3.37-1.85 3.601 0 4.267 2.37 4.267 5.455v6.286zM5.337 7.433c-1.144 0-2.063-.926-2.063-2.065 0-1.138.92-2.063 2.063-2.063 1.14 0 2.064.925 2.063 2.063 0 1.139-.925 2.065-2.064 2.065zm1.782 13.019H3.555V9h3.564v11.452zM22.225 0H1.771C.792 0 0 .774 0 1.729v20.542C0 23.227.792 24 1.771 24h20.451C23.2 24 24 23.227 24 22.271V1.729C24 .774 23.2 0 22.222 0h.003z"
+                d="M20.447 20.452h-3.554v-5.569c0-1.328-.027-3.037-1.852-3.037-1.853 0-2.136 1.445-2.136 2.939v5.667H9.351V9h3.414v1.561h.046c.477-.9 1.637-1.85 3.37-1.85 3.601 0 4.267 2.37 4.267 5.455v6.286zM5.337 7.433c-1.144 0-2.063-.926-2.063-2.065 0-1.138.92-2.063 2.063-2.063 1.14 0 2.064.925 2.064 2.063 0 1.139-.925 2.065-2.064 2.065zm1.782 13.019H3.555V9h3.564v11.452zM22.225 0H1.771C.792 0 0 .774 0 1.729v20.542C0 23.227.792 24 1.771 24h20.451C23.2 24 24 23.227 24 22.271V1.729C24 .774 23.2 0 22.222 0h.003z"
               />
             </svg>
           </a>
@@ -323,12 +271,8 @@
             href="https://github.com/chiomavera/"
             class="socials"
             target="_blank"
-<<<<<<< HEAD
             rel="noopener noreferrer"
-            aria-label="View Github Profile"
-=======
             aria-label="View GitHub Profile"
->>>>>>> a12e7336
             ><svg
               viewBox="0 0 24 24"
               fill="currentColor"
