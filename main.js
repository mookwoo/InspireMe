--- conflicted
+++ resolved
@@ -1,14 +1,7 @@
 import quotes from "./quotes.js";
 import QuoteDatabase from "./database/QuoteDatabase.js";
 import QuoteAdmin from "./database/admin.js";
-<<<<<<< HEAD
 import AuthManager from "./database/auth.js";
-=======
-import AuthSystem from "./auth.js";
-
-// Initialize authentication system
-const auth = new AuthSystem();
->>>>>>> de0575fa
 
 // Initialize database
 const db = new QuoteDatabase();
@@ -26,9 +19,6 @@
 // Initialize admin interface with authentication
 const admin = new QuoteAdmin(db, auth);
 
-// Make auth system available globally for admin integration
-window.authSystem = auth;
-
 const categoryFilter = document.getElementById("categoryFilter");
 const newQuote = document.querySelector("#newQuote");
 
@@ -38,9 +28,9 @@
 // Get categories from database
 const categories = db.getAllCategories();
 
-// Populating the dropdown
+// Populate the dropdown
 categories.forEach((category) => {
-  let option = document.createElement("option");
+  const option = document.createElement("option");
   option.value = category;
   option.textContent = category;
   categoryFilter.appendChild(option);
@@ -52,9 +42,9 @@
   // Handle empty category
   if (filteredQuotes.length === 0) {
     text.textContent = "No quotes available for this category.";
-    author.textContent= "";
-    return; // Stop execution here
-    }
+    author.textContent = "";
+    return;
+  }
 
   // If only one quote exists, just display it without looping
   if (filteredQuotes.length === 1) {
@@ -62,13 +52,11 @@
     const quote = filteredQuotes[0];
     text.textContent = `${quote.text}`;
     author.textContent = `${quote.author}`;
-    
-    // Increment view count in database
-    db.incrementViews(quote.id);
-    return; // Stop execution here    
+    db.incrementViews(quote.id); // Increment view count
+    return;
   }
 
-  let newIndex; // store the index of the new random quote
+  let newIndex;
 
   // Ensure we get a new quote every time
   do {
@@ -76,16 +64,16 @@
   } while (newIndex === lastDisplayedIndex && filteredQuotes.length > 1);
 
   lastDisplayedIndex = newIndex;
-   
+
   const randomQuote = filteredQuotes[newIndex];
   text.textContent = `${randomQuote.text}`;
   author.textContent = `${randomQuote.author}`;
-  
+
   // Increment view count in database
   db.incrementViews(randomQuote.id);
 }
 
-//function to get quotes based on selected category
+// Get quotes based on selected category
 function getFilteredQuotes() {
   const selectedCategory = categoryFilter.value;
   return db.getQuotesByCategory(selectedCategory);
@@ -94,7 +82,7 @@
 // Event listener for category selection
 categoryFilter.addEventListener("change", function () {
   const filteredQuotes = getFilteredQuotes();
-  displayQuotes(filteredQuotes)
+  displayQuotes(filteredQuotes);
 });
 
 newQuote.addEventListener("click", function () {
@@ -102,16 +90,16 @@
   displayQuotes(filteredQuotes);
 });
 
+// Initial display (show any random quote)
+displayQuotes(db.getAllQuotes());
 
-displayQuotes(db.getAllQuotes()); //Initial display (show any random quote)
+// Set the current year in the footer
+const currentYear = new Date().getFullYear();
+console.log(currentYear);
+document.getElementById("year").textContent = `${currentYear}.`;
+document.getElementById("sr-year").textContent = `Copyright © ${currentYear}`;
 
-// Set the current year in the footer; this will dynamically set the year in the footer to the current year
-const currentYear = new Date().getFullYear();
-console.log(currentYear)
-document.getElementById("year").textContent = `${currentYear}.`;
-document.getElementById("sr-year").textContent = `Copyright © ${currentYear}`
-
-// Make database available for debugging/admin features (remove in production)
+// Expose database for debugging (consider removing in production)
 window.quoteDB = db;
 
 // Ensure admin panel is properly secured on page load
